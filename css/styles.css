/* Modern Social Media App - Beautiful Design */

/* Import Google Fonts */
@import url('https://fonts.googleapis.com/css2?family=Inter:wght@300;400;500;600;700&display=swap');

:root {
    /* Modern Color Palette */
    --primary-gradient: linear-gradient(135deg, #667eea 0%, #764ba2 100%);
    --secondary-gradient: linear-gradient(135deg, #f093fb 0%, #f5576c 100%);
    --success-gradient: linear-gradient(135deg, #4facfe 0%, #00f2fe 100%);
    --warning-gradient: linear-gradient(135deg, #43e97b 0%, #38f9d7 100%);
    
    --primary-color: #667eea;
    --secondary-color: #6c757d;
    --success-color: #00d4aa;
    --danger-color: #ff6b6b;
    --warning-color: #feca57;
    --info-color: #48cae4;
    
    /* Background & Surface Colors */
    --bg-primary: #f8fafc;
    --bg-secondary: #e2e8f0;
    --surface: #ffffff;
    --surface-hover: #f1f5f9;
    
    /* Text Colors */
    --text-primary: #1e293b;
    --text-secondary: #64748b;
    --text-muted: #94a3b8;
    
    /* Shadows */
    --shadow-sm: 0 1px 2px 0 rgba(0, 0, 0, 0.05);
    --shadow-md: 0 4px 6px -1px rgba(0, 0, 0, 0.1), 0 2px 4px -1px rgba(0, 0, 0, 0.06);
    --shadow-lg: 0 10px 15px -3px rgba(0, 0, 0, 0.1), 0 4px 6px -2px rgba(0, 0, 0, 0.05);
    --shadow-xl: 0 20px 25px -5px rgba(0, 0, 0, 0.1), 0 10px 10px -5px rgba(0, 0, 0, 0.04);
    
    /* Border Radius */
    --radius-sm: 8px;
    --radius-md: 12px;
    --radius-lg: 16px;
    --radius-xl: 24px;
    --radius-full: 9999px;
}

/* Global Styles */
* {
    margin: 0;
    padding: 0;
    box-sizing: border-box;
}

body {
    font-family: 'Inter', -apple-system, BlinkMacSystemFont, 'Segoe UI', Roboto, sans-serif;
    background: var(--bg-primary);
    color: var(--text-primary);
    line-height: 1.6;
    -webkit-font-smoothing: antialiased;
    -moz-osx-font-smoothing: grayscale;
<<<<<<< HEAD
=======
    overflow-x: hidden;
>>>>>>> 91c393ca
}

/* Beautiful Background */
body::before {
    content: '';
    position: fixed;
    top: 0;
    left: 0;
    width: 100%;
    height: 100%;
    background: 
        radial-gradient(circle at 20% 50%, rgba(120, 119, 198, 0.3) 0%, transparent 50%),
        radial-gradient(circle at 80% 20%, rgba(255, 119, 198, 0.3) 0%, transparent 50%),
        radial-gradient(circle at 40% 80%, rgba(120, 219, 255, 0.3) 0%, transparent 50%);
    z-index: -1;
    pointer-events: none;
}

/* Navigation */
.navbar {
    background: rgba(255, 255, 255, 0.95) !important;
    backdrop-filter: blur(20px);
    border-bottom: 1px solid rgba(255, 255, 255, 0.2);
    box-shadow: var(--shadow-sm);
    transition: all 0.3s ease;
}

.navbar-brand {
    font-weight: 700;
    font-size: 1.75rem;
    background: var(--primary-gradient);
    -webkit-background-clip: text;
    -webkit-text-fill-color: transparent;
    background-clip: text;
}

.navbar-nav .nav-link {
    color: var(--text-primary) !important;
    font-weight: 500;
    padding: 8px 16px !important;
    border-radius: var(--radius-md);
    transition: all 0.3s ease;
    position: relative;
}

.navbar-nav .nav-link:hover {
    background: var(--surface-hover);
    transform: translateY(-1px);
}

.navbar-nav .nav-link.active::after {
    content: '';
    position: absolute;
    bottom: -8px;
    left: 50%;
    transform: translateX(-50%);
    width: 20px;
    height: 3px;
    background: var(--primary-gradient);
    border-radius: var(--radius-full);
}

/* Container */
.container {
<<<<<<< HEAD
    max-width: 680px;
=======
    max-width: 900px;
>>>>>>> 91c393ca
    margin: 0 auto;
    padding: 0 16px;
}

/* Cards */
.card {
    background: var(--surface);
    border: none;
    border-radius: var(--radius-lg);
    box-shadow: var(--shadow-md);
    transition: all 0.3s ease;
    overflow: hidden;
}

.card:hover {
    transform: translateY(-4px);
    box-shadow: var(--shadow-xl);
}

.card-body {
    padding: 24px;
}

/* Auth Page Styling */
#authPage .card {
    max-width: 700px;
    margin: 60px auto;
    background: rgba(255, 255, 255, 0.95);
    backdrop-filter: blur(20px);
    border: 1px solid rgba(255, 255, 255, 0.2);
    width: 100%;
}

#authPage {
    min-height: calc(100vh - 200px);
    display: flex;
    align-items: center;
}

#authPage .card-title {
    font-size: 2rem;
    font-weight: 700;
    background: var(--primary-gradient);
    -webkit-background-clip: text;
    -webkit-text-fill-color: transparent;
    background-clip: text;
    margin-bottom: 2rem;
}

#authPage h4 {
    font-weight: 600;
    color: var(--text-primary);
    margin-bottom: 1.5rem;
}

/* Form Elements */
.form-control, .form-select {
    border: 2px solid #e2e8f0;
    border-radius: var(--radius-md);
    padding: 12px 16px;
    font-size: 14px;
    font-weight: 500;
    transition: all 0.3s ease;
    background: var(--surface);
}

.form-control:focus, .form-select:focus {
    border-color: var(--primary-color);
    box-shadow: 0 0 0 3px rgba(102, 126, 234, 0.1);
    outline: none;
}

.form-label {
    font-weight: 600;
    color: var(--text-primary);
    margin-bottom: 8px;
}

/* Buttons */
.btn {
    border: none;
    border-radius: var(--radius-md);
    font-weight: 600;
    font-size: 14px;
    padding: 12px 20px;
    transition: all 0.3s ease;
    position: relative;
    overflow: hidden;
}

.btn-primary {
    background: var(--primary-gradient);
    color: white;
}

.btn-primary:hover {
    transform: translateY(-2px);
    box-shadow: var(--shadow-lg);
    filter: brightness(1.1);
}

.btn-success {
    background: var(--success-gradient);
    color: white;
}

.btn-success:hover {
    transform: translateY(-2px);
    box-shadow: var(--shadow-lg);
    filter: brightness(1.1);
}

.btn-secondary {
    background: #e2e8f0;
    color: var(--text-primary);
}

.btn-secondary:hover {
    background: #cbd5e1;
    transform: translateY(-2px);
}

.btn-outline-secondary {
    border: 2px solid #e2e8f0;
    color: var(--text-secondary);
    background: var(--surface);
}

.btn-outline-secondary:hover {
    background: var(--surface-hover);
    border-color: var(--primary-color);
    color: var(--primary-color);
}

/* Search and Filter Section */
.search-filter-section, #mainPage .card:first-child {
    background: rgba(255, 255, 255, 0.95);
    backdrop-filter: blur(20px);
    border: 1px solid rgba(255, 255, 255, 0.2);
    margin-bottom: 32px;
}

.input-group .form-control {
    border-right: none;
}

.input-group .btn {
    border-left: none;
    border: 2px solid #e2e8f0;
    border-left: none;
}

/* Post Cards */
.post-card {
    margin-bottom: 24px;
    background: rgba(255, 255, 255, 0.95);
    backdrop-filter: blur(20px);
    border: 1px solid rgba(255, 255, 255, 0.2);
    position: relative;
    overflow: hidden;
}

.post-card::before {
    content: '';
    position: absolute;
    top: 0;
    left: 0;
    width: 4px;
    height: 100%;
    background: var(--primary-gradient);
}

.post-header {
    display: flex;
    align-items: center;
    justify-content: space-between;
    margin-bottom: 16px;
    padding-bottom: 16px;
    border-bottom: 1px solid #f1f5f9;
}

.post-author {
    display: flex;
    align-items: center;
    flex-grow: 1;
}

.post-author img {
    width: 48px;
    height: 48px;
    border-radius: var(--radius-full);
    object-fit: cover;
    margin-right: 12px;
    border: 3px solid rgba(102, 126, 234, 0.2);
}

.post-author-info h6 {
    font-weight: 600;
    color: var(--text-primary);
    margin: 0;
}

.post-meta {
    font-size: 12px;
    color: var(--text-muted);
    margin: 0;
}

.post-actions {
    display: flex;
    gap: 8px;
}

.post-actions .btn {
    padding: 6px 12px;
    font-size: 12px;
    border-radius: var(--radius-sm);
}

.post-content {
    margin-bottom: 20px;
}

.post-title {
    font-size: 1.25rem;
    font-weight: 700;
    margin-bottom: 12px;
    color: var(--text-primary);
    line-height: 1.4;
}

.post-body {
    color: var(--text-secondary);
    line-height: 1.7;
    font-size: 15px;
}

.post-media {
    width: 100%;
    border-radius: var(--radius-md);
    margin: 16px 0;
    box-shadow: var(--shadow-md);
}

.post-tags {
    margin-top: 20px;
    display: flex;
    flex-wrap: wrap;
    gap: 8px;
}

.tag {
    background: rgba(102, 126, 234, 0.1);
    color: var(--primary-color);
    padding: 4px 12px;
    border-radius: var(--radius-full);
    font-size: 12px;
    font-weight: 500;
    border: 1px solid rgba(102, 126, 234, 0.2);
    transition: all 0.3s ease;
}

.tag:hover {
    background: rgba(102, 126, 234, 0.2);
    transform: translateY(-1px);
}

/* Modal */
.modal-content {
    border: none;
    border-radius: var(--radius-lg);
    box-shadow: var(--shadow-xl);
    background: rgba(255, 255, 255, 0.95);
    backdrop-filter: blur(20px);
}

.modal-header {
    border-bottom: 1px solid #f1f5f9;
    padding: 24px 24px 16px;
}

.modal-title {
    font-weight: 700;
    color: var(--text-primary);
}

.modal-body {
    padding: 24px;
}

.modal-footer {
    border-top: 1px solid #f1f5f9;
    padding: 16px 24px 24px;
    gap: 12px;
}

/* Loading Spinner */
.spinner-border {
    width: 48px;
    height: 48px;
    border-width: 4px;
<<<<<<< HEAD
=======
}

#loadingSpinner {
    z-index: 999;
}

#loadingSpinner.d-none {
    display: none !important;
>>>>>>> 91c393ca
}

/* Alerts */
.alert {
    border: none;
    border-radius: var(--radius-md);
    font-weight: 500;
    box-shadow: var(--shadow-md);
    backdrop-filter: blur(20px);
}

.alert-success {
    background: rgba(0, 212, 170, 0.1);
    color: var(--success-color);
    border: 1px solid rgba(0, 212, 170, 0.2);
}

.alert-danger {
    background: rgba(255, 107, 107, 0.1);
    color: var(--danger-color);
    border: 1px solid rgba(255, 107, 107, 0.2);
}

.alert-warning {
    background: rgba(254, 202, 87, 0.1);
    color: var(--warning-color);
    border: 1px solid rgba(254, 202, 87, 0.2);
}

.alert-info {
    background: rgba(72, 202, 228, 0.1);
    color: var(--info-color);
    border: 1px solid rgba(72, 202, 228, 0.2);
}

/* Animations */
@keyframes slideInUp {
    from {
        opacity: 0;
        transform: translateY(30px);
    }
    to {
        opacity: 1;
        transform: translateY(0);
    }
}

@keyframes fadeIn {
    from {
        opacity: 0;
    }
    to {
        opacity: 1;
    }
}

.post-card {
    animation: slideInUp 0.6s ease-out;
}

#authPage .card {
    animation: fadeIn 0.8s ease-out;
}

/* Empty State */
.empty-state {
    text-align: center;
    padding: 80px 20px;
    color: var(--text-muted);
}

.empty-state i {
    font-size: 64px;
    margin-bottom: 20px;
    opacity: 0.5;
}

.empty-state h3 {
    font-weight: 600;
    color: var(--text-secondary);
    margin-bottom: 12px;
}

/* Responsive Design */
@media (max-width: 768px) {
    .container {
        padding: 0 12px;
    }
    
    .card-body {
        padding: 20px;
    }
    
    #authPage .card {
        margin: 40px auto;
    }
    
    .post-header {
        flex-direction: column;
        align-items: flex-start;
        gap: 12px;
    }
    
    .post-actions {
        width: 100%;
        justify-content: flex-end;
    }
    
    .navbar-brand {
        font-size: 1.5rem;
    }
    
    .post-author img {
        width: 40px;
        height: 40px;
    }
    
    .btn {
        padding: 10px 16px;
        font-size: 13px;
    }
}

/* Hover Effects */
.post-card:hover {
    transform: translateY(-8px);
    box-shadow: var(--shadow-xl);
}

.navbar-nav .nav-link:hover {
    background: rgba(102, 126, 234, 0.1);
    color: var(--primary-color) !important;
}

<<<<<<< HEAD
/* Focus States */
.btn:focus {
    box-shadow: 0 0 0 3px rgba(102, 126, 234, 0.3);
}

=======
/* Clickable Post Styles */
.clickable-post {
    transition: all 0.3s ease;
}

.clickable-post:hover {
    background: rgba(102, 126, 234, 0.05);
    border-radius: var(--radius-md);
}

.post-interaction {
    font-size: 14px;
}

.post-interaction .text-primary {
    transition: all 0.3s ease;
}

.clickable-post:hover .post-interaction .text-primary {
    color: var(--primary-color) !important;
    text-decoration: underline;
}

/* Individual Post Page Styles */
.individual-post .post-card {
    border: none;
    box-shadow: var(--shadow-lg);
}

.individual-post .post-title {
    font-size: 2rem;
    font-weight: 700;
    line-height: 1.3;
    margin-bottom: 20px;
}

.individual-post .post-body {
    font-size: 1.1rem;
    line-height: 1.7;
    color: var(--text-secondary);
}

.individual-post .post-author img {
    width: 50px;
    height: 50px;
}

.individual-post .post-stats {
    padding: 16px 0;
    border-top: 1px solid #f1f5f9;
    margin-top: 24px;
}

/* Comment Styles */
.comment {
    transition: all 0.3s ease;
    padding: 16px;
    border-radius: var(--radius-md);
}

.comment:hover {
    background: rgba(102, 126, 234, 0.05);
}

.comment img {
    flex-shrink: 0;
}

.comment h6 {
    font-weight: 600;
    color: var(--text-primary);
}

.comment p {
    color: var(--text-secondary);
    line-height: 1.6;
}

#commentText {
    resize: vertical;
    min-height: 100px;
}

#commentText:focus {
    box-shadow: 0 0 0 3px rgba(102, 126, 234, 0.3);
}

/* Back Button */
.btn-outline-secondary {
    border-color: #e2e8f0;
    color: var(--text-secondary);
}

.btn-outline-secondary:hover {
    background: var(--primary-color);
    border-color: var(--primary-color);
    color: white;
}

/* Focus States */
.btn:focus {
    box-shadow: 0 0 0 3px rgba(102, 126, 234, 0.3);
}

>>>>>>> 91c393ca
.form-control:focus {
    transform: translateY(-1px);
}

/* Validation States */
.is-valid {
    border-color: var(--success-color) !important;
}

.is-invalid {
    border-color: var(--danger-color) !important;
}

.valid-feedback {
    color: var(--success-color);
    font-weight: 500;
}

.invalid-feedback {
    color: var(--danger-color);
    font-weight: 500;
}

/* Scrollbar Styling */
::-webkit-scrollbar {
    width: 8px;
}

::-webkit-scrollbar-track {
    background: #f1f1f1;
    border-radius: var(--radius-sm);
}

::-webkit-scrollbar-thumb {
    background: linear-gradient(135deg, #667eea, #764ba2);
    border-radius: var(--radius-sm);
}

::-webkit-scrollbar-thumb:hover {
    background: linear-gradient(135deg, #764ba2, #667eea);
<<<<<<< HEAD
=======
}

/* Bootstrap Modal Fixes */
.modal-backdrop {
    z-index: 1040;
}

.modal {
    z-index: 1050;
}

.modal.fade .modal-dialog {
    transition: transform 0.3s ease-out;
}

/* Ensure modal elements are clickable */
.modal-content,
.modal-header,
.modal-body,
.modal-footer,
.form-control,
.btn {
    pointer-events: auto;
}

/* Fix for unclickable modal */
body.modal-open {
    overflow: hidden;
    padding-right: 0 !important;
}

/* Custom Modal Styles for Profile Page */
.modal {
    display: none;
    position: fixed;
    top: 0;
    left: 0;
    width: 100%;
    height: 100%;
    background: rgba(0, 0, 0, 0.5);
    z-index: 1050;
    justify-content: center;
    align-items: center;
}

.modal.show {
    display: flex;
}

.modal .modal-content {
    background: white;
    border-radius: var(--radius-lg);
    border: none;
    box-shadow: var(--shadow-xl);
    max-width: 500px;
    width: 90%;
    max-height: 90vh;
    overflow-y: auto;
    position: relative;
}

.post-modal-content {
    max-width: 700px;
}

.modal .modal-header {
    border-bottom: 1px solid #f1f5f9;
    border-radius: var(--radius-lg) var(--radius-lg) 0 0;
    padding: 20px 24px;
    display: flex;
    justify-content: space-between;
    align-items: center;
}

.modal .modal-title {
    font-weight: 600;
    color: var(--text-primary);
    margin: 0;
}

.close-modal {
    background: none;
    border: none;
    font-size: 1.5rem;
    color: var(--text-secondary);
    cursor: pointer;
    padding: 0;
    width: 30px;
    height: 30px;
    display: flex;
    align-items: center;
    justify-content: center;
    border-radius: 50%;
    transition: all 0.3s ease;
}

.close-modal:hover {
    background: #f1f5f9;
    color: var(--text-primary);
}

.modal .modal-body {
    padding: 24px;
}

.form-actions {
    display: flex;
    gap: 12px;
    justify-content: flex-end;
    margin-top: 24px;
}

.message-container {
    position: fixed;
    top: 20px;
    right: 20px;
    z-index: 9999;
}

/* Enhanced Edit Profile Modal */
.edit-profile-modal {
    max-width: 600px;
    max-height: 90vh;
    overflow-y: auto;
}

.modal-header-content {
    display: flex;
    align-items: center;
    gap: 16px;
}

.modal-icon {
    width: 50px;
    height: 50px;
    background: linear-gradient(135deg, #667eea, #764ba2);
    border-radius: 50%;
    display: flex;
    align-items: center;
    justify-content: center;
    color: white;
    font-size: 1.2rem;
    flex-shrink: 0;
}

.modal-subtitle {
    color: var(--text-secondary);
    margin: 4px 0 0 0;
    font-size: 0.9rem;
}

.form-section {
    margin-bottom: 32px;
    padding: 24px;
    background: linear-gradient(135deg, rgba(102, 126, 234, 0.03), rgba(118, 75, 162, 0.03));
    border-radius: var(--radius-lg);
    border: 1px solid rgba(102, 126, 234, 0.1);
}

.form-section-header {
    display: flex;
    align-items: center;
    gap: 12px;
    margin-bottom: 20px;
    padding-bottom: 12px;
    border-bottom: 2px solid rgba(102, 126, 234, 0.1);
}

.form-section-header i {
    color: var(--primary-color);
    font-size: 1.1rem;
}

.form-section-header h3 {
    margin: 0;
    color: var(--text-primary);
    font-size: 1.2rem;
    font-weight: 700;
}

.form-group {
    margin-bottom: 24px;
}

.form-label {
    display: flex;
    align-items: center;
    gap: 8px;
    font-weight: 600;
    color: var(--text-primary);
    margin-bottom: 8px;
    font-size: 0.95rem;
}

.form-label i {
    color: var(--primary-color);
    font-size: 0.9rem;
}

.form-control {
    width: 100%;
    padding: 12px 16px;
    border: 2px solid #e2e8f0;
    border-radius: var(--radius-md);
    font-size: 0.95rem;
    transition: all 0.3s ease;
    background: white;
    resize: vertical;
}

.form-control:focus {
    outline: none;
    border-color: var(--primary-color);
    box-shadow: 0 0 0 3px rgba(102, 126, 234, 0.1);
    transform: translateY(-1px);
}

.form-control::placeholder {
    color: #94a3b8;
}

.char-counter {
    text-align: right;
    font-size: 0.8rem;
    color: var(--text-secondary);
    margin-top: 4px;
}

.form-help {
    display: flex;
    align-items: center;
    gap: 6px;
    font-size: 0.8rem;
    color: var(--text-secondary);
    margin-top: 6px;
    padding: 8px 12px;
    background: rgba(102, 126, 234, 0.05);
    border-radius: var(--radius-sm);
    border-left: 3px solid var(--primary-color);
}

.form-help i {
    color: var(--primary-color);
}

.avatar-preview, .banner-preview {
    margin-top: 12px;
    border: 2px dashed #e2e8f0;
    border-radius: var(--radius-md);
    overflow: hidden;
    transition: all 0.3s ease;
}

.avatar-preview {
    width: 120px;
    height: 120px;
    position: relative;
}

.banner-preview {
    width: 100%;
    height: 120px;
    position: relative;
}

.avatar-preview img, .banner-preview img {
    width: 100%;
    height: 100%;
    object-fit: cover;
}

.preview-placeholder {
    width: 100%;
    height: 100%;
    display: flex;
    flex-direction: column;
    align-items: center;
    justify-content: center;
    color: var(--text-secondary);
    background: #f8fafc;
    transition: all 0.3s ease;
}

.preview-placeholder i {
    font-size: 2rem;
    margin-bottom: 8px;
    color: #cbd5e1;
}

.preview-placeholder span {
    font-size: 0.85rem;
    font-weight: 500;
}

.avatar-preview:hover, .banner-preview:hover {
    border-color: var(--primary-color);
}

.avatar-preview:hover .preview-placeholder,
.banner-preview:hover .preview-placeholder {
    background: rgba(102, 126, 234, 0.05);
}

.form-actions {
    display: flex;
    gap: 16px;
    justify-content: flex-end;
    margin-top: 32px;
    padding-top: 24px;
    border-top: 1px solid rgba(102, 126, 234, 0.1);
}

.form-actions .btn {
    min-width: 120px;
    padding: 12px 24px;
    font-weight: 600;
    display: flex;
    align-items: center;
    justify-content: center;
    gap: 8px;
    transition: all 0.3s ease;
}

.form-actions .btn:hover {
    transform: translateY(-2px);
}

.form-actions .btn-secondary {
    background: #f1f5f9;
    color: var(--text-secondary);
    border: 2px solid #e2e8f0;
}

.form-actions .btn-secondary:hover {
    background: #e2e8f0;
    color: var(--text-primary);
}

.form-actions .btn-primary {
    background: linear-gradient(135deg, #667eea, #764ba2);
    color: white;
    border: none;
    box-shadow: 0 4px 20px rgba(102, 126, 234, 0.3);
}

.form-actions .btn-primary:hover {
    filter: brightness(1.1);
    box-shadow: 0 6px 24px rgba(102, 126, 234, 0.4);
}

/* Profile Page Styles */
.main-content {
    min-height: calc(100vh - 80px);
}

.profile-header {
    background: white;
    border-radius: var(--radius-lg);
    overflow: hidden;
    box-shadow: var(--shadow-lg);
    margin-bottom: 32px;
    border: 1px solid rgba(102, 126, 234, 0.1);
}

.profile-banner {
    height: 250px;
    background: linear-gradient(135deg, #667eea 0%, #764ba2 50%, #f093fb 100%);
    position: relative;
    overflow: hidden;
    background-size: 400% 400%;
    animation: gradientShift 15s ease infinite;
}

@keyframes gradientShift {
    0% { background-position: 0% 50%; }
    50% { background-position: 100% 50%; }
    100% { background-position: 0% 50%; }
}

.banner-image {
    width: 100%;
    height: 100%;
    object-fit: cover;
    display: none;
}

.edit-banner-btn {
    position: absolute;
    top: 16px;
    right: 16px;
    background: rgba(0, 0, 0, 0.6);
    color: white;
    border: none;
    border-radius: 50%;
    width: 40px;
    height: 40px;
    display: flex;
    align-items: center;
    justify-content: center;
    cursor: pointer;
    transition: all 0.3s ease;
}

.edit-banner-btn:hover {
    background: rgba(0, 0, 0, 0.8);
}

.profile-info {
    padding: 0 32px 32px;
    position: relative;
}

.profile-avatar-container {
    position: relative;
    margin-top: -75px;
    margin-bottom: 20px;
    text-align: center;
}

.profile-avatar {
    width: 150px;
    height: 150px;
    border-radius: 50%;
    border: 6px solid white;
    object-fit: cover;
    box-shadow: 0 8px 32px rgba(102, 126, 234, 0.3);
    transition: all 0.3s ease;
}

.profile-avatar:hover {
    transform: scale(1.05);
    box-shadow: 0 12px 40px rgba(102, 126, 234, 0.4);
}

.edit-avatar-btn {
    position: absolute;
    bottom: 5px;
    right: 5px;
    background: var(--primary-color);
    color: white;
    border: none;
    border-radius: 50%;
    width: 30px;
    height: 30px;
    display: flex;
    align-items: center;
    justify-content: center;
    cursor: pointer;
    transition: all 0.3s ease;
}

.edit-avatar-btn:hover {
    background: var(--primary-hover);
}

.profile-details {
    text-align: center;
    max-width: 800px;
    margin: 0 auto;
}

.profile-main-info {
    margin-bottom: 24px;
}

.profile-name {
    font-size: 2.5rem;
    font-weight: 800;
    background: linear-gradient(135deg, #667eea, #764ba2);
    -webkit-background-clip: text;
    -webkit-text-fill-color: transparent;
    background-clip: text;
    margin: 0 0 8px 0;
    letter-spacing: -0.02em;
}

.profile-email {
    color: var(--text-secondary);
    margin: 0 0 16px 0;
    font-size: 1.1rem;
    font-weight: 500;
}

.profile-bio {
    color: var(--text-secondary);
    line-height: 1.7;
    margin: 0 auto 24px;
    max-width: 600px;
    font-size: 1.1rem;
    padding: 16px;
    background: rgba(102, 126, 234, 0.05);
    border-radius: var(--radius-md);
    border-left: 4px solid var(--primary-color);
}

.profile-stats {
    display: flex;
    gap: 40px;
    margin: 28px 0;
    justify-content: center;
    padding: 24px;
    background: linear-gradient(135deg, rgba(102, 126, 234, 0.1), rgba(118, 75, 162, 0.1));
    border-radius: var(--radius-lg);
    backdrop-filter: blur(10px);
}

.stat {
    text-align: center;
    padding: 8px 16px;
    transition: all 0.3s ease;
    cursor: pointer;
    border-radius: var(--radius-md);
}

.stat:hover {
    background: rgba(102, 126, 234, 0.1);
    transform: translateY(-2px);
}

.stat-number {
    display: block;
    font-size: 2rem;
    font-weight: 800;
    background: linear-gradient(135deg, #667eea, #764ba2);
    -webkit-background-clip: text;
    -webkit-text-fill-color: transparent;
    background-clip: text;
    margin-bottom: 4px;
}

.stat-label {
    color: var(--text-secondary);
    font-size: 0.95rem;
    font-weight: 600;
    text-transform: uppercase;
    letter-spacing: 0.5px;
}

.profile-actions {
    display: flex;
    gap: 16px;
    align-items: center;
    justify-content: center;
    margin-top: 20px;
}

.profile-nav {
    background: white;
    border-radius: var(--radius-lg);
    box-shadow: var(--shadow-lg);
    padding: 8px;
    margin-bottom: 32px;
    display: flex;
    overflow: hidden;
    border: 1px solid rgba(102, 126, 234, 0.1);
    position: relative;
}

.profile-nav-btn {
    flex: 1;
    background: none;
    border: none;
    padding: 18px 24px;
    font-weight: 600;
    color: var(--text-secondary);
    cursor: pointer;
    transition: all 0.4s ease;
    display: flex;
    align-items: center;
    justify-content: center;
    gap: 10px;
    border-radius: var(--radius-md);
    position: relative;
    font-size: 1rem;
}

.profile-nav-btn:hover {
    background: rgba(102, 126, 234, 0.1);
    color: var(--primary-color);
    transform: translateY(-2px);
}

.profile-nav-btn.active {
    background: linear-gradient(135deg, #667eea, #764ba2);
    color: white;
    box-shadow: 0 4px 20px rgba(102, 126, 234, 0.3);
    transform: translateY(-2px);
}

.profile-nav-btn i {
    font-size: 1.1rem;
}

.profile-content {
    min-height: 400px;
}

.profile-tab {
    display: none;
}

.profile-tab.active {
    display: block;
}

.posts-grid {
    display: grid;
    grid-template-columns: repeat(auto-fill, minmax(300px, 1fr));
    gap: 20px;
    margin-bottom: 24px;
}

.users-grid {
    display: grid;
    grid-template-columns: repeat(auto-fill, minmax(280px, 1fr));
    gap: 20px;
    margin-bottom: 24px;
}

.user-card {
    background: white;
    border-radius: var(--radius-lg);
    padding: 20px;
    box-shadow: var(--shadow-md);
    transition: all 0.3s ease;
    cursor: pointer;
    display: flex;
    align-items: center;
    gap: 16px;
}

.user-card:hover {
    transform: translateY(-4px);
    box-shadow: var(--shadow-lg);
}

.user-avatar {
    width: 60px;
    height: 60px;
    border-radius: 50%;
    object-fit: cover;
    flex-shrink: 0;
}

.user-info {
    flex: 1;
    min-width: 0;
}

.user-name {
    font-size: 1.1rem;
    font-weight: 600;
    color: var(--text-primary);
    margin: 0 0 4px 0;
}

.user-bio {
    color: var(--text-secondary);
    margin: 0 0 8px 0;
    overflow: hidden;
    text-overflow: ellipsis;
    white-space: nowrap;
    font-size: 0.9rem;
}

.user-stats {
    display: flex;
    gap: 16px;
    font-size: 0.8rem;
    color: var(--text-secondary);
}

.loading {
    text-align: center;
    padding: 40px;
    color: var(--text-secondary);
    font-size: 1.1rem;
}

.loading i {
    font-size: 2rem;
    margin-bottom: 12px;
    color: var(--primary-color);
}

.no-posts, .no-users {
    text-align: center;
    padding: 80px 20px;
    color: var(--text-secondary);
    background: linear-gradient(135deg, rgba(102, 126, 234, 0.05), rgba(118, 75, 162, 0.05));
    border-radius: var(--radius-lg);
    border: 2px dashed rgba(102, 126, 234, 0.2);
    margin: 20px 0;
}

.no-posts i, .no-users i {
    font-size: 5rem;
    margin-bottom: 24px;
    background: linear-gradient(135deg, #667eea, #764ba2);
    -webkit-background-clip: text;
    -webkit-text-fill-color: transparent;
    background-clip: text;
    opacity: 0.7;
}

.no-posts p, .no-users p {
    font-size: 1.3rem;
    margin: 0;
    font-weight: 500;
    color: var(--text-secondary);
}

.no-posts::before, .no-users::before {
    content: '';
    position: absolute;
    top: -1px;
    left: -1px;
    right: -1px;
    bottom: -1px;
    background: linear-gradient(135deg, #667eea, #764ba2);
    border-radius: var(--radius-lg);
    z-index: -1;
    opacity: 0.1;
}

.loading-overlay {
    position: fixed;
    top: 0;
    left: 0;
    width: 100%;
    height: 100%;
    background: rgba(255, 255, 255, 0.9);
    display: flex;
    align-items: center;
    justify-content: center;
    z-index: 9999;
}

.loading-spinner {
    text-align: center;
    color: var(--text-secondary);
}

.loading-spinner i {
    font-size: 3rem;
    color: var(--primary-color);
    margin-bottom: 16px;
}

.post-detail {
    max-width: 600px;
    margin: 0 auto;
}

.post-detail-header {
    margin-bottom: 24px;
}

.author-info {
    display: flex;
    align-items: center;
    gap: 12px;
}

.author-avatar {
    width: 50px;
    height: 50px;
    border-radius: 50%;
    object-fit: cover;
}

.author-name {
    font-size: 1.1rem;
    font-weight: 600;
    color: var(--text-primary);
    margin: 0;
}

.post-detail-title {
    font-size: 1.8rem;
    font-weight: 700;
    color: var(--text-primary);
    margin: 0 0 20px 0;
    line-height: 1.3;
}

.post-detail-image {
    width: 100%;
    border-radius: var(--radius-md);
    margin: 20px 0;
}

.post-detail-body {
    font-size: 1.1rem;
    line-height: 1.7;
    color: var(--text-secondary);
    margin: 20px 0;
}

.post-tags {
    margin: 20px 0;
}

.post-detail-stats {
    display: flex;
    gap: 24px;
    padding: 20px 0;
    border-top: 1px solid #f1f5f9;
    color: var(--text-secondary);
}

.post-detail-stats i {
    margin-right: 6px;
    color: var(--primary-color);
}

/* Mobile Responsive */
@media (max-width: 768px) {
    .profile-banner {
        height: 180px;
    }
    
    .profile-info {
        padding: 0 20px 24px;
    }
    
    .profile-avatar-container {
        margin-top: -60px;
    }
    
    .profile-avatar {
        width: 120px;
        height: 120px;
        border: 4px solid white;
    }
    
    .profile-name {
        font-size: 2rem;
    }
    
    .profile-stats {
        gap: 20px;
        padding: 16px;
        flex-wrap: wrap;
    }
    
    .stat {
        min-width: 80px;
    }
    
    .profile-actions {
        flex-direction: column;
        width: 100%;
        gap: 12px;
    }
    
    .profile-actions .btn {
        width: 100%;
        max-width: 250px;
    }
    
    .posts-grid, .users-grid {
        grid-template-columns: 1fr;
        gap: 16px;
    }
    
    .profile-nav {
        flex-wrap: wrap;
        gap: 8px;
    }
    
    .profile-nav-btn {
        flex: 1;
        min-width: calc(50% - 4px);
        padding: 14px 16px;
        font-size: 0.9rem;
    }
    
    .user-card {
        flex-direction: column;
        text-align: center;
        padding: 16px;
    }
    
    .user-stats {
        justify-content: center;
    }
    
    .no-posts, .no-users {
        padding: 60px 20px;
        margin: 16px 0;
    }
    
    .no-posts i, .no-users i {
        font-size: 4rem;
    }
    
    .no-posts p, .no-users p {
        font-size: 1.1rem;
    }
>>>>>>> 91c393ca
} <|MERGE_RESOLUTION|>--- conflicted
+++ resolved
@@ -56,10 +56,7 @@
     line-height: 1.6;
     -webkit-font-smoothing: antialiased;
     -moz-osx-font-smoothing: grayscale;
-<<<<<<< HEAD
-=======
     overflow-x: hidden;
->>>>>>> 91c393ca
 }
 
 /* Beautiful Background */
@@ -124,11 +121,7 @@
 
 /* Container */
 .container {
-<<<<<<< HEAD
-    max-width: 680px;
-=======
     max-width: 900px;
->>>>>>> 91c393ca
     margin: 0 auto;
     padding: 0 16px;
 }
@@ -430,8 +423,6 @@
     width: 48px;
     height: 48px;
     border-width: 4px;
-<<<<<<< HEAD
-=======
 }
 
 #loadingSpinner {
@@ -440,7 +431,6 @@
 
 #loadingSpinner.d-none {
     display: none !important;
->>>>>>> 91c393ca
 }
 
 /* Alerts */
@@ -575,13 +565,6 @@
     color: var(--primary-color) !important;
 }
 
-<<<<<<< HEAD
-/* Focus States */
-.btn:focus {
-    box-shadow: 0 0 0 3px rgba(102, 126, 234, 0.3);
-}
-
-=======
 /* Clickable Post Styles */
 .clickable-post {
     transition: all 0.3s ease;
@@ -686,7 +669,6 @@
     box-shadow: 0 0 0 3px rgba(102, 126, 234, 0.3);
 }
 
->>>>>>> 91c393ca
 .form-control:focus {
     transform: translateY(-1px);
 }
@@ -727,8 +709,6 @@
 
 ::-webkit-scrollbar-thumb:hover {
     background: linear-gradient(135deg, #764ba2, #667eea);
-<<<<<<< HEAD
-=======
 }
 
 /* Bootstrap Modal Fixes */
@@ -1629,5 +1609,4 @@
     .no-posts p, .no-users p {
         font-size: 1.1rem;
     }
->>>>>>> 91c393ca
 } 